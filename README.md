[![Join the chat at https://gitter.im/tusing/reddit-ffn-bot](https://badges.gitter.im/Join%20Chat.svg)](https://gitter.im/tusing/reddit-ffn-bot?utm_source=badge&utm_medium=badge&utm_campaign=pr-badge&utm_content=badge)

# FanFiction Bot for Reddit
This bot was made to allow reddit users to automatically get
their responses, requests and promotions linked with the title,
author and metadata of the story.

## Features
* Direct Parsing of Links
* Modification of bot behaviour for the users.
* Support for [fanfiction.net][ffn], [fictionpress.com][fp],
  [hpfanficarchive.com][ffa], [archiveofourown.org][ao3] and
  [adultfanfiction.com][aff]

## Deployment and Installation
If you want to run your own bot or contribute to this project, make sure
you have the following dependencies installed on your machine:

* Python 3.4 or newer

Install bot as follows:

Adapt the commands for your linux distribution

We assume Ubuntu 14.04 and you are inside your desired installation
directory.

<<<<<<< HEAD
```
    $ sudo apt-get install git python3.4 libxslt-dev libxml2-dev python3.4-dev
=======
```bash
    $ sudo apt-get install git python3.4 lxml libxml2-dev python3.4-dev
>>>>>>> be3083ef
    $ sudo apt-get install python-pip
    $ git clone https://github.com/tusing/reddit-ffn-bot .
    $ pip install -r requirements.txt
```

## Set-Up
Change the following setting keys in `settings.yml`:
* `credentials.username`
* `credentials.password`

## Starting the bot
Use the following command to start the bot.
```bash
    $ python . 
```

### OAuth
Please use OAuth for production purposes.

Change to the following configuration in `settings.yml`
```yaml
    credentials:
        type: oauth2
        config: oauth2.ini
```

And change the appropriate values in `oauth2.ini`
More information under
* https://github.com/SmBe19/praw-OAuth2Util/blob/master/OAuth2Util/README.md#config
* https://github.com/reddit/reddit/wiki/OAuth2-Quick-Start-Example
* http://stackoverflow.com/a/24848076

### Memcached
Please note that we recommend using memcached for production
purposes. Set the configuration values in the `cache` section:
```yaml
    cache:
        type: memcached

        # The hosts the bot should connect to (host:port)
        hosts:
        - localhost:11211
        - 123.123.123.123:11211

        # The time in seconds a cache entry should be valid (max)
        expire: 10000
```

## Contributing
We happily accept contributions. Please note, that we only accept pull
requests into the [bleeding][github:bleeding]-branch.

You can find our issue page here: [Issues][github:issues]

You can find our pull request page here: [Pull Requests][github:pull-requests]


[ffn]: https://www.fanfiction.net/
[fp]:  https://www.fictionpress.com/
[ffa]: http://hpfanficarchive.com/
[ao3]: http://archiveofown.org/
[aff]: http://www.adultfanfiction.net/

[github:bleeding]:      https://github.com/tusing/reddit-ffn-bot/tree/bleeding
[github:issues]:        https://github.com/tusing/reddit-ffn-bot/issues
[github:pull-requests]: https://github.com/tusing/reddit-ffn-bot/pulls <|MERGE_RESOLUTION|>--- conflicted
+++ resolved
@@ -25,13 +25,8 @@
 We assume Ubuntu 14.04 and you are inside your desired installation
 directory.
 
-<<<<<<< HEAD
-```
+```bash
     $ sudo apt-get install git python3.4 libxslt-dev libxml2-dev python3.4-dev
-=======
-```bash
-    $ sudo apt-get install git python3.4 lxml libxml2-dev python3.4-dev
->>>>>>> be3083ef
     $ sudo apt-get install python-pip
     $ git clone https://github.com/tusing/reddit-ffn-bot .
     $ pip install -r requirements.txt
