import re
import sys
import argparse
import logging
import praw

from ffn_bot import fanfiction_parser
from ffn_bot import ao3
from ffn_bot import bot_tools


__author__ = 'tusing, MikroMan, StuxSoftware'

USER_AGENT = "Python:FanfictionComment:v0.1 (by /u/tusing)"
r = praw.Reddit(USER_AGENT)
DEFAULT_SUBREDDITS = ['HPFanfiction', 'fanfiction', 'HPMOR']
SUBREDDIT_LIST = set()
CHECKED_COMMENTS = set()

# New regex shoul match more possible letter combinations, see screenshot below
# http://prntscr.com/7g0oeq

# REGEXPS = {'[Ll][iI][nN][kK][fF]{2}[nN]\((.*?)\)': 'ffn'}
SITES = [
    fanfiction_parser.FanfictionNetSite(),
    fanfiction_parser.FictionPressSite(),
    ao3.ArchiveOfOurOwn()
]

FOOTER = "\n\n*NOW WITH AO3 (linkao3) and FICTIONPRESS (linkfp) support! Read usage tips and tricks  [here](https://github.com/tusing/reddit-ffn-bot/blob/master/README.md).*"


def get_regexps():
    """Returns the regular expressions for the sites."""
    global SITES
    return {site.name: re.compile(site.regex, re.IGNORECASE) for site in SITES}


def get_sites():
    """Returns a dictionary of all sites."""
    global SITES
    return {site.name: site for site in SITES}


def __main__():
    """Run-Forever"""
    while True:
        try:
            initialize()
        except:
            logging.error("MAIN: AN EXCEPTION HAS OCCURED!")
            bot_tools.print_exception()
            bot_tools.pause(1, 0)


def initialize():
    """Basic main function."""
    # moved call for agruments to avoid double calling
    bot_parameters = get_bot_parameters()
    login_to_reddit(bot_parameters)
    load_checked_comments()
    load_subreddits(bot_parameters)

    while True:
        for SUBREDDIT in SUBREDDIT_LIST:
            parse_submissions(r.get_subreddit(SUBREDDIT))
            bot_tools.pause(1, 0)


def get_bot_parameters():
    """Parse the command-line arguments."""
    # initialize parser and add options for username and password
    parser = argparse.ArgumentParser()
    parser.add_argument('-u', '--user', help='define Reddit login username')
    parser.add_argument('-p', '--password', help='define Reddit login password')
    parser.add_argument(
        '-s', '--subreddits', help='define target subreddits; seperate with commas')

    # Can also add possibility with -s option to aquire comma separated list of subreddits
    # then do: subs = args.subreddit.split(',')
    # and return this list, then append/extend to Subreddit_list or default_subs
    # and possibl transform to set to avoid duplicates.

    # Alternatively we can just use docopt. (See http://docopt.org/)

    parser.add_argument(
        '-d', '--default', action='store_true', help='add default subreddits, can be in addition to -s')

    args = parser.parse_args()

    return {'user': args.user, 'password': args.password, 'user_subreddits': args.subreddits, 'default': args.default}


def login_to_reddit(bot_parameters):
    """Performs the login for reddit."""
    print("Logging in...")
    r.login(bot_parameters['user'], bot_parameters['password'])
    print("Logged in.")


def load_subreddits(bot_parameters):
    """Loads the subreddits this bot operates on."""
    global SUBREDDIT_LIST
    print("Loading subreddits...")

    if bot_parameters['default'] is True:
        print("Adding default subreddits: ", DEFAULT_SUBREDDITS)
        for subreddit in DEFAULT_SUBREDDITS:
            SUBREDDIT_LIST.add(subreddit)

    if bot_parameters['user_subreddits'] is not None:
        user_subreddits = bot_parameters['user_subreddits'].split(',')
        print("Adding user subreddits: ", user_subreddits)
        for subreddit in user_subreddits:
            SUBREDDIT_LIST.add(subreddit)

    if len(SUBREDDIT_LIST) == 0:
        print("No subreddit specified. Adding test subreddit.")
        SUBREDDIT_LIST.add('tusingtestfield')
    print("LOADED SUBREDDITS: ", SUBREDDIT_LIST)


def check_comment(id):
    """Marks a comment as checked."""
    global CHECKED_COMMENTS
    CHECKED_COMMENTS.add(str(id))
    with open('CHECKED_COMMENTS.txt', 'w') as file:
        for id in CHECKED_COMMENTS:
            file.write(str(id) + '\n')


def load_checked_comments():
    """Loads all comments that have been checked."""
    global CHECKED_COMMENTS
    logging.info('Loading CHECKED_COMMENTS...')
    with open('CHECKED_COMMENTS.txt', 'r') as file:
        CHECKED_COMMENTS = {str(line.rstrip('\n')) for line in file}
    print('Loaded CHECKED_COMMENTS.')
    logging.info(CHECKED_COMMENTS)


def check_submission(submission):
    """Mark the submission as checked."""
    check_comment("SUBMISSION_" + str(submission.id))
    
def is_submission_checked(submission):
    """Check if the submission was checked."""
    global CHECKED_COMMENTS
    return "SUBMISSION_" + str(submission.id) in CHECKED_COMMENTS

def parse_submissions(SUBREDDIT):
    """Parses all user-submissions."""
    # FIXME: Also parse submission-text itself.
    print("==================================================")
    print("Parsing submissions on SUBREDDIT", SUBREDDIT)
    for submission in SUBREDDIT.get_hot(limit=25):
        # Also parse the submission text.
        if not is_submission_checked(submission):
            make_reply(submission.selftext, None, submission.id, submission.add_comment)
            check_submission(submission)
                
        logging.info("Checking SUBMISSION: ", submission.id)
        flat_comments = praw.helpers.flatten_tree(submission.comments)
        for comment in flat_comments:
            logging.info(
                'Checking COMMENT: ' + comment.id + ' in submission ' + submission.id)
            if str(comment.id) in CHECKED_COMMENTS:
                logging.info("Comment " + comment.id + " already parsed!")
            else:
                print("Parsing comment ", comment.id, ' in submission ', submission.id)
<<<<<<< HEAD
                make_reply(comment, comment.id)
=======
                print(comment.body)
                make_reply(comment.body, comment.id, comment.id, comment.reply)
>>>>>>> 4cdc9c7a
    print("Parsing on SUBREDDIT ", SUBREDDIT, " complete.")
    print("==================================================")


def make_reply(body, cid, id, reply_func):
    """Makes a reply for the given comment."""
    reply = formulate_reply(body)

    if reply is None:
        print("Empty reply!")
    elif len(reply) > 10:
        print('Outgoing reply to ' + id + ':\n' + reply + FOOTER)
        reply_func(reply + FOOTER)
        bot_tools.pause(1, 20)
        print('Continuing to parse submissions...')
    else:
        print("No reply conditions met.")
    
    if cid is not None:
        check_comment(cid)


def formulate_reply(comment_body):
    """Creates the reply for the given comment."""
    REGEXPS = get_regexps()
    requests = {}
    for name, regexp in REGEXPS.items():
        tofind = regexp.findall(comment_body)
        requests[name] = tofind
    print("FINDING: ", requests)
    return parse_comment_requests(requests)


def parse_comment_requests(requests):
    """
    Executes the queries and return the
    generated story strings as a single string
    """
    return "".join(_parse_comment_requests(requests))


def _parse_comment_requests(requests):
    sites = get_sites()

    for site, queries in requests.items():
        print("Requests for '%s': %r" % (site, queries))
        for comment in sites[site].from_requests(queries):
            if comment is None:
                continue
            yield str(comment)<|MERGE_RESOLUTION|>--- conflicted
+++ resolved
@@ -142,7 +142,7 @@
 def check_submission(submission):
     """Mark the submission as checked."""
     check_comment("SUBMISSION_" + str(submission.id))
-    
+
 def is_submission_checked(submission):
     """Check if the submission was checked."""
     global CHECKED_COMMENTS
@@ -158,7 +158,7 @@
         if not is_submission_checked(submission):
             make_reply(submission.selftext, None, submission.id, submission.add_comment)
             check_submission(submission)
-                
+
         logging.info("Checking SUBMISSION: ", submission.id)
         flat_comments = praw.helpers.flatten_tree(submission.comments)
         for comment in flat_comments:
@@ -168,12 +168,8 @@
                 logging.info("Comment " + comment.id + " already parsed!")
             else:
                 print("Parsing comment ", comment.id, ' in submission ', submission.id)
-<<<<<<< HEAD
-                make_reply(comment, comment.id)
-=======
                 print(comment.body)
                 make_reply(comment.body, comment.id, comment.id, comment.reply)
->>>>>>> 4cdc9c7a
     print("Parsing on SUBREDDIT ", SUBREDDIT, " complete.")
     print("==================================================")
 
@@ -191,7 +187,7 @@
         print('Continuing to parse submissions...')
     else:
         print("No reply conditions met.")
-    
+
     if cid is not None:
         check_comment(cid)
 
