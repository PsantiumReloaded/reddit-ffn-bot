import re
import sys
import argparse
import itertools
import logging
import praw

from ffn_bot import fanfiction_parser
from ffn_bot import ao3
from ffn_bot import ffa
from ffn_bot import aff

from ffn_bot import bot_tools

# For pretty text
from ffn_bot.bot_tools import Fore, Back, Style

__author__ = 'tusing, MikroMan, StuxSoftware'

USER_AGENT = "Python:FanfictionComment:v0.5 (by tusing, StuxSoftware, and MikroMan)"
r = praw.Reddit(USER_AGENT)
DEFAULT_SUBREDDITS = ['HPFanfiction', 'fanfiction', 'HPMOR']
SUBREDDIT_LIST = set()
CHECKED_COMMENTS = set()

SITES = [
    fanfiction_parser.FanfictionNetSite(),
    fanfiction_parser.FictionPressSite(),
    ao3.ArchiveOfOurOwn(),
    ffa.HPFanfictionArchive(),
    aff.AdultFanfiction()
]

# Allow to modify the behaviour of the comments
# by adding a special function into the system
#
# Currently the following markers are supported:
# ffnbot!ignore              Ignore the comment entirely
# ffnbot!noreformat          Fix FFN formatting by not reformatting.
# ffnbot!nodistinct          Don't make sure that we get distinct requests
# ffnbot!directlinks         Also extract story requests from direct links
# ffnbot!submissionlink      Direct-Links just for the submission-url
CONTEXT_MARKER_REGEX = re.compile(r"ffnbot!([^ ]+)")

FOOTER = "\n\nSupporting fanfiction.net (*linkffn*), AO3 (buggy) (*linkao3*), HPFanficArchive (*linkffa*), and FictionPress (*linkfp*)." + \
    "\n\nRead usage tips and tricks  [**here**](https://github.com/tusing/reddit-ffn-bot/blob/master/README.md).\n\n" + \
    "^(**New Feature:** Parse multiple fics in a single call with;semicolons;like;this!)\n\n" + \
    "^^**Update** ^^**7/7/2015:** ^^More ^^formatting ^^bugs ^^fixed.\n\nffnbot!ignore"

DRY_RUN = False


def get_regexps():
    """Returns the regular expressions for the sites."""
    global SITES
    return {site.name: re.compile(site.regex, re.IGNORECASE) for site in SITES}


def get_sites():
    """Returns a dictionary of all sites."""
    global SITES
    return {site.name: site for site in SITES}


def run_forever():
    sys.exit(_run_forever())

def _run_forever():
    """Run-Forever"""
    while True:
        try:
            main()
<<<<<<< HEAD
        # Exit on sys.exit and keyboard interrupts.
        except (SystemExit, KeyboardInterrupt):
            raise
=======
        except SystemExit as e:
            return e.code
        except KeyboardInterrupt:
            return 0
>>>>>>> 32e1ae38
        except:
            logging.error("MAIN: AN EXCEPTION HAS OCCURED!")
            bot_tools.print_exception()
            bot_tools.pause(1, 0)


def main():
    global DRY_RUN
    """Basic main function."""
    # moved call for agruments to avoid double calling
    bot_parameters = get_bot_parameters()
    login_to_reddit(bot_parameters)
    load_checked_comments()
    load_subreddits(bot_parameters)

    DRY_RUN = bool(bot_parameters["dry"])
    while True:
        for SUBREDDIT in SUBREDDIT_LIST:
            parse_submissions(r.get_subreddit(SUBREDDIT))
            bot_tools.pause(1, 0)


def get_bot_parameters():
    """Parse the command-line arguments."""
    # initialize parser and add options for username and password
    parser = argparse.ArgumentParser()
    parser.add_argument(
        '-u', '--user',
        help='define Reddit login username'
    )
    parser.add_argument(
        '-p', '--password',
        help='define Reddit login password'
    )

    parser.add_argument(
        '-s', '--subreddits',
        help='define target subreddits; seperate with commas'
    )

    parser.add_argument(
        '-d', '--default',
        action='store_true',
        help='add default subreddits, can be in addition to -s'
    )

    parser.add_argument(
        '-l', '--dry',
        action='store_true',
        help="do not send comments."
    )

    args = parser.parse_args()

    return {
        'user': args.user, 'password': args.password,
        'user_subreddits': args.subreddits, 'default': args.default,
        'dry': args.dry
    }


def login_to_reddit(bot_parameters):
    """Performs the login for reddit."""
    print("Logging in...")
    r.login(bot_parameters['user'], bot_parameters['password'])
    print(Fore.GREEN, "Logged in.", Style.RESET_ALL)


def load_subreddits(bot_parameters):
    """Loads the subreddits this bot operates on."""
    global SUBREDDIT_LIST
    print("Loading subreddits...")

    if bot_parameters['default'] is True:
        print("Adding default subreddits: ", DEFAULT_SUBREDDITS)
        for subreddit in DEFAULT_SUBREDDITS:
            SUBREDDIT_LIST.add(subreddit)

    if bot_parameters['user_subreddits'] is not None:
        user_subreddits = bot_parameters['user_subreddits'].split(',')
        print("Adding user subreddits: ", user_subreddits)
        for subreddit in user_subreddits:
            SUBREDDIT_LIST.add(subreddit)

    if len(SUBREDDIT_LIST) == 0:
        print("No subreddit specified. Adding test subreddit.")
        SUBREDDIT_LIST.add('tusingtestfield')
    print("LOADED SUBREDDITS: ", SUBREDDIT_LIST)

def check_comment(id):
    """Marks a comment as checked."""
    global CHECKED_COMMENTS, DRY_RUN
    CHECKED_COMMENTS.add(str(id))

    # This is a dry run, do not pretend we
    # store anything in any way.
    if DRY_RUN:
        return

    with open('CHECKED_COMMENTS.txt', 'w') as file:
        for id in CHECKED_COMMENTS:
            file.write(str(id) + '\n')


def load_checked_comments():
    """Loads all comments that have been checked."""
    global CHECKED_COMMENTS
    logging.info('Loading CHECKED_COMMENTS...')
    try:
        with open('CHECKED_COMMENTS.txt', 'r') as file:
            CHECKED_COMMENTS = {str(line.rstrip('\n')) for line in file}
    except IOError:
        bot_tools.print_exception()
        CHECKED_COMMENTS = set()
    print('Loaded CHECKED_COMMENTS.')
    logging.info(CHECKED_COMMENTS)


def check_submission(submission):
    """Mark the submission as checked."""
    check_comment("SUBMISSION_" + str(submission.id))


def is_submission_checked(submission):
    """Check if the submission was checked."""
    global CHECKED_COMMENTS
    return "SUBMISSION_" + str(submission.id) in CHECKED_COMMENTS


def parse_submission_text(submission):
    body = submission.selftext

    markers = parse_context_markers(body)

    # Since the bot would start downloading the stories
    # here, we add the ignore option here
    if "ignore" in markers:
        return

    additions = []
    if "submissionlink" in markers:
        additions.extend(
            get_direct_links(submission.url, markers)
        )

    make_reply(
        submission.selftext,
        None,
        submission.id,
        submission.add_comment,
        markers,
        additions
    )


def parse_submissions(SUBREDDIT):
    """Parses all user-submissions."""
    print("==================================================")
    print("Parsing submissions on SUBREDDIT", SUBREDDIT)
    for submission in SUBREDDIT.get_hot(limit=25):
        # Also parse the submission text.
        if not is_submission_checked(submission):
            parse_submission_text(submission)
            check_submission(submission)

        logging.info("Checking SUBMISSION: ", submission.id)
        flat_comments = praw.helpers.flatten_tree(submission.comments)
        for comment in flat_comments:
            logging.info(
                'Checking COMMENT: ' + comment.id + ' in submission ' + submission.id)
            if str(comment.id) in CHECKED_COMMENTS:
                logging.info("Comment " + comment.id + " already parsed!")
            else:
                print("Parsing comment ", comment.id, ' in submission ', submission.id)
                try:
                    make_reply(comment.body, comment.id, comment.id, comment.reply)
                except Exception:
                    logging.error("\n\nPARSING COMMENT: Error has occured!")
                    bot_tools.print_exception()
                    check_comment(comment.id)
    print("Parsing on SUBREDDIT ", SUBREDDIT, " complete.")
    print("==================================================")


def make_reply(body, cid, id, reply_func, markers=None, additions=()):
    """Makes a reply for the given comment."""
    reply = formulate_reply(body, markers, additions)

    if not reply:
        print("Empty reply!")
    elif len(reply) > 10:
        print(Fore.GREEN)
        print('--------------------------------------------------')
        print('Outgoing reply to ' + id + ':\n' + reply + FOOTER)
        print('--------------------------------------------------')
        print(Style.RESET_ALL)

        # Do not send the comment.
        if not DRY_RUN:
            reply_func(reply + FOOTER)

        bot_tools.pause(1, 20)
        print('Continuing to parse submissions...')
    else:
        logging.info("No reply conditions met.")

    if cid is not None:
        check_comment(cid)


def parse_context_markers(comment_body):
    """
    Changes the context of the story subsystem.
    """
    # The power of generators, harnessed in this
    # oneliner.
    return set(
        s.lower()
        for s in itertools.chain.from_iterable(
            v.split(",")
            for v in CONTEXT_MARKER_REGEX.findall(comment_body)
        )
    )


def get_direct_links(string, markers):
    direct_links = []
    for site in SITES:
        direct_links.append(
            site.extract_direct_links(string, markers)
        )
    # Flatten the story-list
    return itertools.chain.from_iterable(direct_links)


def formulate_reply(comment_body, markers=None, additions=()):
    """Creates the reply for the given comment."""
    if markers is None:
        # Parse the context markers as some may be required here
        markers = parse_context_markers(comment_body)

    # Ignore this message if we hit this marker
    if "ignore" in markers:
        return None

    # Just parse normally of nothing other turns up.
    REGEXPS = get_regexps()
    requests = {}
    for name, regexp in REGEXPS.items():
        tofind = regexp.findall(comment_body)
        requests[name] = tofind

    direct_links = additions
    if "directlinks" in markers:
        direct_links = itertools.chain(
            direct_links, get_direct_links(comment_body, markers)
        )

    return parse_comment_requests(requests, markers, direct_links)


def parse_comment_requests(requests, context, additions):
    """
    Executes the queries and return the
    generated story strings as a single string
    """
    # Merge the story-list
    results = itertools.chain(
        _parse_comment_requests(requests, context),
        additions
    )

    if "nodistinct" not in context:
        results = set(results)
    return "".join(str(result) for result in results if result)


def _parse_comment_requests(requests, context):
    sites = get_sites()
    for site, queries in requests.items():
        if len(queries) > 0:
            print("Requests for '%s': %r" % (site, queries))
        for query in queries:
            for comment in sites[site].from_requests(query.split(";"), context):
                if comment is None:
                    continue
                yield comment<|MERGE_RESOLUTION|>--- conflicted
+++ resolved
@@ -70,16 +70,11 @@
     while True:
         try:
             main()
-<<<<<<< HEAD
         # Exit on sys.exit and keyboard interrupts.
-        except (SystemExit, KeyboardInterrupt):
+        except KeyboardInterrupt:
             raise
-=======
         except SystemExit as e:
             return e.code
-        except KeyboardInterrupt:
-            return 0
->>>>>>> 32e1ae38
         except:
             logging.error("MAIN: AN EXCEPTION HAS OCCURED!")
             bot_tools.print_exception()
