import re


WHITESPACE = re.compile("(^|[ ]+(?!\Z))")


class Site(object):
<<<<<<< HEAD

    def __init__(self, regex, name):
=======
    def __init__(self, regex, name=None):
        if name is None:
            # Automatically assign a name for the site.
            name = self.__class__.__module__ + "." + self.__class__.__name__
>>>>>>> 1b369724
        self.regex = regex
        self.name = name

    def from_requests(self, requests):
        return ()


class Story(object):
    def __init__(self):
        pass
    def get_title(self):
        return self.title
    def get_summary(self):
        return self.summary
    def get_author(self):
        return self.author
    def get_author_link(self):
        return self.authorlink
    def get_url(self):
        return self.url
    def get_stats(self):
        return self.stats

    def __str__(self):
        result = []
        result.append("[***%s***](%s) by [*%s*](%s)" % (
            self.get_title(), self.get_url(),
            self.get_author(), self.get_author_link()
        ))

        result.append("")
        for line in self.get_summary().split("\n"):
            line = line.strip()
            result.append("> " + line)
        result.append("")
        print(self.get_stats())
        result.append(">" + WHITESPACE.sub(r"\g<0>^", self.get_stats()))
        return "\n".join(result)<|MERGE_RESOLUTION|>--- conflicted
+++ resolved
@@ -5,15 +5,10 @@
 
 
 class Site(object):
-<<<<<<< HEAD
-
-    def __init__(self, regex, name):
-=======
     def __init__(self, regex, name=None):
         if name is None:
             # Automatically assign a name for the site.
             name = self.__class__.__module__ + "." + self.__class__.__name__
->>>>>>> 1b369724
         self.regex = regex
         self.name = name
 
